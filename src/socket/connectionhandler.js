import { SOCKET_HANDLER_MISSING_ERROR } from "../constants/constants.js";
import { ArgumentException } from "../utils/exceptions.js";
import { getUniqueId } from "../utils/utils.js";
import { RequestHandler } from "./requesthandler.js";
import {
    authenticate,
    connectWebsocket,
    scheduleReconnection,
} from "./socketutils.js";
import { getAddress } from "../http/site.js"
import { getWebSocket } from "../utils/ponyfills.js";

/**
 * Encloses a RequestHandler and provides additional 'robustness'
 * features on it, namely this class handles scheduling new connection
 * attempts when socket closes *unexpectedly*.
 *
 * @class RobustWSChannel
 */
class RobustWSChannel {
    /**
     * Creates an instance of RobustWSChannel.
     *
     * @param {string} domain
     * @param {number} accountId
     * @param {number} siteId
     * @param {import("../constants/constants.js").GlobalOptions} options
     * @param {import("./models").Dependencies} dependencyContainer
     * @memberof RobustWSChannel
     */
    constructor(domain, accountId, siteId, options, dependencyContainer) {
        if (
            !domain ||
            typeof domain !== "string" ||
            !domain.startsWith("http")
        ) {
            throw Error("Invalid domain");
        }

        this._addressCallback = (options.getWsAddress || getAddress)
            .bind(
                this,
                domain,
                accountId,
                siteId
            );

        this._options = options;

        // Internal socket state.
        this._socket = null;
        this._socketHandler = null;
        this._lastJwtUsed = null;
        this._tokenExpirationTimeout = null;
        this._retryTimeout = null;
        this._nextRetryInterval = null;

        // Unpack dependencies.
        this._logger = null;
        ({ logger: this._logger } = dependencyContainer);
        this._dependencyContainer = dependencyContainer;

        this._reconnect = this._reconnect.bind(this);
    }

<<<<<<< HEAD
    _getWebsocketAddress(domain) {
        return new URL(NCC_PATHS["REALTIME_API"], domain);
    }

    // Fetch domain for the site handler and build the
    // websocket URL to connect to.
    async _getAddress(lbDomain, accountId, siteId, accessToken) {
        const directDomain = await getNodeDomainForSite(
            accessToken,
            lbDomain,
            accountId,
            siteId
        );

        if (!directDomain) throw Error("Received null origin for the site");

        const useTls = lbDomain.startsWith("https");
        const protocol = useTls ? "wss://" : "ws://";
        const directOrigin = `${protocol}${directDomain}`;

        const url = this._getWebsocketAddress(directOrigin);
        url.searchParams.append("account", accountId);
        url.searchParams.append("site", siteId);

        return url.href;
    }

=======
>>>>>>> e2f3513b
    // Called by socket handler if connection closes unexpectedly.
    // Attempts to connect again later with increasing intervals.
    _reconnect() {
        // Previous socket handler should no longer be used.
        this._socketHandler = null;

        // Attempt to connect, authenticate and re-establish the previous state.
        async function connectionAttempt() {
            try {
                // @ts-ignore
                await this.connect(this._lastJwtUsed);

                // Call callback to do other actions after connection has been
                // recreated.
                // @ts-ignore
                if (this._onConnectionRecreated) {
                    // @ts-ignore
                    await this._onConnectionRecreated();
                }
            } catch (e) {
                // @ts-ignore
                this._logger.exception(
                    "Exception while attempting to reconnect",
                    e
                );

                // Delay and schedule new attempt after attempt failed.
                // @ts-ignore
                this._reconnect();
                return;
            }

            // @ts-ignore
            this._logger.log("Connection re-established");
        }

        [this._retryTimeout, this._nextRetryInterval] = scheduleReconnection(
            this._retryTimeout,
            this._nextRetryInterval,
            this._options,
            connectionAttempt.bind(this),
            this._logger
        );
    }

    /**
     * Send a message with payload directly.
     *
     * @param {string} action Action name.
     * @param {Object} payload Action's payload.
     * @returns Promise that resolves with the response payload.
     * @memberof RobustWSChannel
     */
    async sendMessageRaw(action, payload) {
        if (this._socketHandler === null) {
            throw Error(SOCKET_HANDLER_MISSING_ERROR);
        }

        const uuid = getUniqueId();
        const request = {
            payload: payload,
            action: action,
        };

        return await this._socketHandler.sendRequest(uuid, request);
    }

    /**
     * Set a callback that will be called when socket connection was re-established
     * after unexpected closure. Can be used to for example handle re-establishing
     * the state before closure.
     *
     * @param {Function} onConnectionRecreated
     * @memberof RobustWSChannel
     */
    setOnReconnectCallback(onConnectionRecreated) {
        if (
            onConnectionRecreated &&
            typeof onConnectionRecreated !== "function"
        ) {
            throw new ArgumentException("onConnectionRecreated");
        }

        this._onConnectionRecreated = onConnectionRecreated;
    }

    /**
     * Close the underlying connection.
     *
     * @returns Promise that resolves when connection is closed.
     * @memberof RobustWSChannel
     */
    async close() {
        if (!this.connected) return;

        await new Promise((res, rej) => {
            // Resolve when request handler calls back when socket is closed.
            this._socketHandler.setClosureCallback(() => {
                res();
                this._socketHandler = null;
                this._lastJwtUsed = null;
            });

            clearTimeout(this._retryTimeout);

            try {
                this._socket.close();
            } catch (e) {
                rej(e);
            }
        });
    }

    /**
     * Connect to WS endpoint and authenticate with the given JSON Web Token.
     *
     * @param {string} jwt Encoded JWT to authenticate with.
     * @returns Resolves if both connecting and authentication were successful,
     * rejects with error otherwise.
     * @memberof RobustWSChannel
     */
    async connect(jwt) {
        if (!jwt || typeof jwt !== "string") throw Error("Invalid JWT");

        if (this._socket && this.connected) return;

        clearTimeout(this._retryTimeout);

        // Create new WebSocket and handler.
        const wsConstructor = await getWebSocket();

        this._webSocketStateOpen = wsConstructor.OPEN;
        this._webSocketStateClosed = wsConstructor.CLOSED;

        const address = await this._addressCallback(jwt);
        if (!address.startsWith("ws")) {
            throw Error(
                `Invalid protocol for WS address, expected ws or wss, got ${address}`
            );
        }
        this._socket = new wsConstructor(address);

        this._logger.log(`Connecting to ${address}`);
        // Connect to cloud.
        await connectWebsocket(this._socket);
        this._logger.log("Connected, sending token");

        // Send JWT to cloud for authentication.
        const { tokenExpiration, tokenIssued } = await authenticate(
            this._socket,
            jwt
        );

        this._logger.log(
            `Authentication successful, token expiration ${tokenExpiration}`
        );

        // All is OK, create WebSocket handler.
        this._socketHandler = new RequestHandler(
            this._socket,
            this._options,
            this._reconnect,
            this._dependencyContainer
        );

        this._lastJwtUsed = jwt;
        this._nextRetryInterval = this._options.retryIntervalMin;

        // Call user-provided connection callback if such exists.
        if (typeof this._options.onConnect === "function") {
            setTimeout(this._options.onConnect, 0);
        }

        return {
            tokenExpiration,
            tokenIssued,
        };
    }

    /** @see {@link RequestHandler#registerServerCallback} */
    registerServerCallback(registeredResponseType, uuid, callback) {
        this._socketHandler.registerServerCallback(
            registeredResponseType,
            uuid,
            callback
        );
    }

    /** @see {@link RequestHandler#removeServerCallback} */
    unregisterServerCallback(action, uuid) {
        this._socketHandler.removeServerCallback(action, uuid);
    }

    /** @see {@link RequestHandler#sendRequest} */
    async sendRequest(uuid, msg, timeout = null, serverResponseType = null) {
        if (typeof uuid !== "string") {
            throw new ArgumentException("uuid");
        }
        return await this._socketHandler.sendRequest(
            uuid,
            msg,
            timeout,
            serverResponseType
        );
    }

    /**
     * True if underlying connection is open and authenticated.
     *
     * @readonly
     * @memberof RobustWSChannel
     */
    get connected() {
        return (
            !!this._socket &&
            !!this._socketHandler &&
            this._socket.readyState === this._webSocketStateOpen
        );
    }
}

/**
 * Handles automatic periodic refreshing of JWT token.
 *
 * @export
 * @class RobustAuthenticatedWSChannel
 * @inheritdoc
 * @extends {RobustWSChannel}
 */
export class RobustAuthenticatedWSChannel extends RobustWSChannel {
    // Fetch a new token and re-authenticate with the connection.
    async _refreshToken(authServerDomain, getToken) {
        // Fetch new token from auth. server.
        this._logger.log("Refreshing access token...");

        // Connection is down currently, throw and try again later.
        if (this._socketHandler === null) {
            throw Error(SOCKET_HANDLER_MISSING_ERROR);
        }

        const newToken = await getToken(authServerDomain);

        this._logger.debug("Got new token, sending to cloud");

        // Send the new token as a request.
        const uuid = getUniqueId();
        const response = await this._socketHandler.sendRequest(uuid, {
            action: "refreshToken",
            payload: {
                token: newToken,
            },
        });

        this._logger.log(
            `Token refreshed successfully, new expiration ${response["tokenExpiration"]}`
        );

        // Persist the token in internal state so the connection can be recreated.
        this._lastJwtUsed = newToken;

        return response;
    }

    /**
     * Schedule a token refreshal callback.
     * Handles cases in which this callback fails.
     * Re-schedules the callback after successful call.
     *
     * @param {{authServerDomain: string
     * , tokenExpiration: number
     * , tokenIssued: number
     * , getToken: (domain: string) => Promise<string>
     * }} args
     */
    scheduleTokenRefresh(args) {
        const {
            authServerDomain,
            tokenExpiration,
            tokenIssued,
            getToken,
        } = args;

        // Calculate the wait until token should be refreshed, half of the time
        // remaining.
        const tokenSpan = tokenExpiration - tokenIssued;
        if (typeof tokenSpan !== "number" || tokenSpan <= 0) {
            throw Error("Received invalid token information");
        }

        // Calculate timestamp after which token should be refreshed.
        const tokenRefreshTimestamp = Math.trunc(tokenIssued + tokenSpan / 2);
        const currentTimestamp = Math.trunc(Date.now() / 1000);

        // Get ms until token should be refreshed, with given minimum wait.
        const timeUntilRefresh =
            Math.max((tokenRefreshTimestamp - currentTimestamp) * 1000, 1000) |
            0;

        clearTimeout(this._tokenExpirationTimeout);
        const callback = async () => {
            try {
                const {
                    tokenExpiration,
                    tokenIssued,
                } = await this._refreshToken(authServerDomain, getToken);

                // Schedule next refreshal with new values.
                this.scheduleTokenRefresh({
                    ...args,
                    tokenExpiration: +tokenExpiration,
                    tokenIssued: +tokenIssued,
                });
            } catch (e) {
                // The authentication might fail for any number of reasons,
                // has to be handled and tried again later.
                this._logger.exception(
                    "Error while fetching new token, trying again later",
                    e
                );
                setTimeout(
                    callback,
                    this._options.tokenRefreshFailureRetryTimeout
                );
            }
        };

        this._logger.debug(
            `Refreshing the token at ${new Date(tokenRefreshTimestamp * 1000)}`
        );
        this._tokenExpirationTimeout = setTimeout(callback, timeUntilRefresh);
    }

    /**
     * Fetch token, create an authenticated connection to backend and schedule
     * automatic token refreshals.
     *
     * @param {string} authServerDomain Domain for authentication server.
     * @param {(domain: string) => Promise<string>} getToken Async callback that fetches the
     * access token.
     * @memberof RobustAuthenticatedWSChannel
     */
    async createAuthenticatedConnection(authServerDomain, getToken) {
        if (!authServerDomain || !authServerDomain.startsWith("http")) {
            throw Error("Invalid auth. server domain");
        }

        if (!getToken || typeof getToken !== "function") {
            throw Error("Invalid getToken callback");
        }

        const token = await getToken(authServerDomain);
        if (!token || typeof token !== "string" || !token.length) {
            throw Error("Got invalid token from getToken callback");
        }

        const { tokenExpiration, tokenIssued } = await this.connect(token);

        if (this._options.automaticTokenRenewal) {
            this.scheduleTokenRefresh({
                authServerDomain,
                tokenExpiration,
                tokenIssued,
                getToken,
            });
        }
    }

    /** @inheritdoc */
    async close() {
        clearTimeout(this._tokenExpirationTimeout);
        await super.close();
    }
}<|MERGE_RESOLUTION|>--- conflicted
+++ resolved
@@ -63,36 +63,6 @@
         this._reconnect = this._reconnect.bind(this);
     }
 
-<<<<<<< HEAD
-    _getWebsocketAddress(domain) {
-        return new URL(NCC_PATHS["REALTIME_API"], domain);
-    }
-
-    // Fetch domain for the site handler and build the
-    // websocket URL to connect to.
-    async _getAddress(lbDomain, accountId, siteId, accessToken) {
-        const directDomain = await getNodeDomainForSite(
-            accessToken,
-            lbDomain,
-            accountId,
-            siteId
-        );
-
-        if (!directDomain) throw Error("Received null origin for the site");
-
-        const useTls = lbDomain.startsWith("https");
-        const protocol = useTls ? "wss://" : "ws://";
-        const directOrigin = `${protocol}${directDomain}`;
-
-        const url = this._getWebsocketAddress(directOrigin);
-        url.searchParams.append("account", accountId);
-        url.searchParams.append("site", siteId);
-
-        return url.href;
-    }
-
-=======
->>>>>>> e2f3513b
     // Called by socket handler if connection closes unexpectedly.
     // Attempts to connect again later with increasing intervals.
     _reconnect() {
